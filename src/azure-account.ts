--- conflicted
+++ resolved
@@ -6,17 +6,11 @@
 const CacheDriver = require('adal-node/lib/cache-driver');
 const createLogContext = require('adal-node/lib/log').createLogContext;
 
-<<<<<<< HEAD
+import {AzureEnvironment } from 'ms-rest-azure';
 import { Environment } from '@azure/ms-rest-azure-env';
 import { DeviceTokenCredentials } from '@azure/ms-rest-nodeauth';
-import { SubscriptionClient } from '@azure/arm-subscriptions';
-import * as opn from 'opn';
-import * as copypaste from 'copy-paste';
-=======
+import { SubscriptionClient, SubscriptionModels } from '@azure/arm-subscriptions';
 import { MemoryCache, AuthenticationContext, Logging, UserCodeInfo } from 'adal-node';
-import { DeviceTokenCredentials, AzureEnvironment } from 'ms-rest-azure';
-import { SubscriptionClient, SubscriptionModels } from 'azure-arm-resource';
->>>>>>> 47aafb62
 import * as nls from 'vscode-nls';
 import * as keytarType from 'keytar';
 import * as http from 'http';
@@ -52,7 +46,7 @@
 
 const credentialsSection = 'VS Code Azure';
 
-async function getRefreshToken(environment: AzureEnvironment, migrateToken?: boolean) {
+async function getRefreshToken(environment: Environment, migrateToken?: boolean) {
 	if (!keytar) {
 		return;
 	}
@@ -76,7 +70,7 @@
 	}
 }
 
-async function storeRefreshToken(environment: AzureEnvironment, token: string) {
+async function storeRefreshToken(environment: Environment, token: string) {
 	if (keytar) {
 		try {
 			await keytar.setPassword(credentialsSection, environment.name, token);
@@ -96,11 +90,11 @@
 	}
 }
 
-const staticEnvironments: AzureEnvironment[] = [
-	AzureEnvironment.Azure,
-	AzureEnvironment.AzureChina,
-	AzureEnvironment.AzureGermanCloud,
-	AzureEnvironment.AzureUSGovernment
+const staticEnvironments: Environment[] = [
+	Environment.AzureCloud,
+	Environment.ChinaCloud,
+	Environment.GermanCloud,
+	Environment.USGovernment
 ];
 
 const azurePPE = 'AzurePPE';
@@ -119,10 +113,7 @@
 };
 
 const logVerbose = false;
-<<<<<<< HEAD
 const defaultEnvironment = (<any>Environment).Azure;
-=======
->>>>>>> 47aafb62
 const commonTenantId = 'common';
 const clientId = 'aebc6443-996d-45c2-90f0-388ff96faa56'; // VSC: 'aebc6443-996d-45c2-90f0-388ff96faa56'
 const validateAuthority = true;
@@ -195,13 +186,9 @@
 	private onFiltersChanged = new EventEmitter<void>();
 
 	private tokenCache = new MemoryCache();
-<<<<<<< HEAD
-	private oldResourceFilter: string | undefined;
-=======
 	private delayedCache = new ProxyTokenCache(this.tokenCache);
 	private oldResourceFilter = '';
 	private doLogin = false;
->>>>>>> 47aafb62
 
 	constructor(private context: ExtensionContext, private reporter: TelemetryReporter) {
 		const subscriptions = context.subscriptions;
@@ -457,7 +444,7 @@
 					environment: (<any>AzureEnvironment)[environment],
 					userId,
 					tenantId,
-					credentials: new DeviceTokenCredentials({ environment: (<any>AzureEnvironment)[environment], username: userId, clientId, tokenCache: this.delayedCache, domain: tenantId })
+					credentials: new DeviceTokenCredentials(clientId, tenantId, userId, undefined, (<any>Environment)[environment], this.delayedCache)
 				};
 				this.api.sessions.push(sessions[key]);
 			}
@@ -465,7 +452,7 @@
 		return sessions;
 	}
 
-	private async updateSessions(environment: AzureEnvironment, tokenResponses: TokenResponse[]) {
+	private async updateSessions(environment: Environment, tokenResponses: TokenResponse[]) {
 		await clearTokenCache(this.tokenCache);
 		for (const tokenResponse of tokenResponses) {
 			await addTokenToCache(environment, this.tokenCache, tokenResponse);
@@ -473,17 +460,10 @@
 		this.delayedCache.initEnd!();
 		const sessions = this.api.sessions;
 		sessions.splice(0, sessions.length, ...tokenResponses.map<AzureSession>(tokenResponse => ({
-<<<<<<< HEAD
-			environment: defaultEnvironment,
-			userId: tokenResponse.userId,
-			tenantId: tokenResponse.tenantId,
-			credentials: new DeviceTokenCredentials(clientId, tokenResponse.tenantId, tokenResponse.userId, undefined, defaultEnvironment, this.tokenCache)
-=======
 			environment,
 			userId: tokenResponse.userId!,
 			tenantId: tokenResponse.tenantId!,
-			credentials: new DeviceTokenCredentials({ environment: environment, username: tokenResponse.userId, clientId, tokenCache: this.delayedCache, domain: tokenResponse.tenantId })
->>>>>>> 47aafb62
+			credentials: new DeviceTokenCredentials(clientId, tokenResponse.tenantId, tokenResponse.userId, undefined, defaultEnvironment, this.tokenCache)
 		})));
 		this.onSessionsChanged.fire();
 	}
@@ -604,7 +584,7 @@
 	private async loadSubscriptions() {
 		const lists = await Promise.all(this.api.sessions.map(session => {
 			const credentials = session.credentials;
-			const client = new SubscriptionClient.SubscriptionClient(credentials, session.environment.resourceManagerEndpointUrl);
+			const client = new SubscriptionClient(credentials, {baseUri: session.environment.resourceManagerEndpointUrl});
 			return listAll(client.subscriptions, client.subscriptions.list())
 				.then(list => list.map(subscription => ({
 					session,
@@ -704,7 +684,7 @@
 	}
 }
 
-function getSelectedEnvironment(): AzureEnvironment {
+function getSelectedEnvironment(): Environment {
 	const envConfig = workspace.getConfiguration('azure');
 	const envSetting = envConfig.get<string>('cloud');
 	return getEnvironments().find(environment => environment.name === envSetting) || AzureEnvironment.Azure;
@@ -731,7 +711,7 @@
 	return envConfig.get<string>('tenant') || commonTenantId;
 }
 
-async function deviceLogin(environment: AzureEnvironment, tenantId: string) {
+async function deviceLogin(environment: Environment, tenantId: string) {
 	const deviceLogin = await deviceLogin1(environment, tenantId);
 	const message = showDeviceCodeMessage(deviceLogin);
 	const login2 = deviceLogin2(environment, tenantId, deviceLogin);
@@ -749,7 +729,7 @@
 	}
 }
 
-async function deviceLogin1(environment: AzureEnvironment, tenantId: string): Promise<UserCodeInfo> {
+async function deviceLogin1(environment: Environment, tenantId: string): Promise<UserCodeInfo> {
 	return new Promise<UserCodeInfo>((resolve, reject) => {
 		const cache = new MemoryCache();
 		const context = new AuthenticationContext(`${environment.activeDirectoryEndpointUrl}${tenantId}`, validateAuthority, cache);
@@ -763,7 +743,7 @@
 	});
 }
 
-async function deviceLogin2(environment: AzureEnvironment, tenantId: string, deviceLogin: UserCodeInfo) {
+async function deviceLogin2(environment: Environment, tenantId: string, deviceLogin: UserCodeInfo) {
 	return new Promise<TokenResponse>((resolve, reject) => {
 		const tokenCache = new MemoryCache();
 		const context = new AuthenticationContext(`${environment.activeDirectoryEndpointUrl}${tenantId}`, validateAuthority, tokenCache);
@@ -786,7 +766,7 @@
 	}
 }
 
-export async function tokenFromRefreshToken(environment: AzureEnvironment, refreshToken: string, tenantId: string, resource?: string) {
+export async function tokenFromRefreshToken(environment: Environment, refreshToken: string, tenantId: string, resource?: string) {
 	return new Promise<TokenResponse>((resolve, reject) => {
 		const tokenCache = new MemoryCache();
 		const context = new AuthenticationContext(`${environment.activeDirectoryEndpointUrl}${tenantId}`, validateAuthority, tokenCache);
@@ -802,17 +782,11 @@
 	});
 }
 
-async function tokensFromToken(environment: AzureEnvironment, firstTokenResponse: TokenResponse) {
+async function tokensFromToken(environment: Environment, firstTokenResponse: TokenResponse) {
 	const tokenCache = new MemoryCache();
-<<<<<<< HEAD
-	await addTokenToCache(tokenCache, firstTokenResponse);
-	const credentials = new DeviceTokenCredentials(clientId, undefined, firstTokenResponse.userId, undefined, undefined, tokenCache);
-	const client = new SubscriptionClient(credentials);
-=======
 	await addTokenToCache(environment, tokenCache, firstTokenResponse);
-	const credentials = new DeviceTokenCredentials({ username: firstTokenResponse.userId, clientId, tokenCache, environment });
-	const client = new SubscriptionClient.SubscriptionClient(credentials, environment.resourceManagerEndpointUrl);
->>>>>>> 47aafb62
+	const credentials = new DeviceTokenCredentials(clientId,firstTokenResponse.tenantId,firstTokenResponse.userId, undefined, environment,tokenCache);
+	const client = new SubscriptionClient(credentials, {baseUri: environment.resourceManagerEndpointUrl});
 	const tenants = await listAll(client.tenants, client.tenants.list());
 	const responses = <TokenResponse[]>(await Promise.all<TokenResponse | null>(tenants.map((tenant, i) => {
 		if (tenant.tenantId === firstTokenResponse.tenantId) {
@@ -830,7 +804,7 @@
 	return responses;
 }
 
-async function addTokenToCache(environment: AzureEnvironment, tokenCache: any, tokenResponse: TokenResponse) {
+async function addTokenToCache(environment: Environment, tokenCache: any, tokenResponse: TokenResponse) {
 	return new Promise<any>((resolve, reject) => {
 		const driver = new CacheDriver(
 			{ _logContext: createLogContext('') },
@@ -928,7 +902,7 @@
 	return str;
 }
 
-async function becomeOnline(environment: AzureEnvironment, interval: number, token = new CancellationTokenSource().token) {
+async function becomeOnline(environment: Environment, interval: number, token = new CancellationTokenSource().token) {
 	let o = isOnline(environment);
 	let d = delay(interval, false);
 	while (!token.isCancellationRequested && !await Promise.race([o, d])) {
@@ -938,7 +912,7 @@
 	}
 }
 
-async function isOnline(environment: AzureEnvironment) {
+async function isOnline(environment: Environment) {
 	try {
 		await new Promise<http.IncomingMessage | https.IncomingMessage>((resolve, reject) => {
 			const url = environment.activeDirectoryEndpointUrl;
