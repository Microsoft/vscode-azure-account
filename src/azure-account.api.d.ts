/*---------------------------------------------------------------------------------------------
 *  Copyright (c) Microsoft Corporation. All rights reserved.
 *  Licensed under the MIT License. See License.txt in the project root for license information.
 *--------------------------------------------------------------------------------------------*/

<<<<<<< HEAD
import { Event } from 'vscode';
import { ServiceClientCredentials } from '@azure/ms-rest-js';
import { Environment } from '@azure/ms-rest-azure-env';
import { SubscriptionModels } from '@azure/arm-subscriptions';
=======
import { Event, Terminal, Progress, CancellationToken } from 'vscode';
import { ServiceClientCredentials } from 'ms-rest';
import { AzureEnvironment } from 'ms-rest-azure';
import { SubscriptionModels } from 'azure-arm-resource';
import { ReadStream } from 'fs';
>>>>>>> 47aafb62

export type AzureLoginStatus = 'Initializing' | 'LoggingIn' | 'LoggedIn' | 'LoggedOut';

export interface AzureAccount {
	readonly status: AzureLoginStatus;
	readonly onStatusChanged: Event<AzureLoginStatus>;
	readonly waitForLogin: () => Promise<boolean>;
	readonly sessions: AzureSession[];
	readonly onSessionsChanged: Event<void>;
	readonly subscriptions: AzureSubscription[];
	readonly onSubscriptionsChanged: Event<void>;
	readonly waitForSubscriptions: () => Promise<boolean>;
	readonly filters: AzureResourceFilter[];
	readonly onFiltersChanged: Event<void>;
	readonly waitForFilters: () => Promise<boolean>;
	createCloudShell(os: 'Linux' | 'Windows'): CloudShell;
}

export interface AzureSession {
	readonly environment: Environment;
	readonly userId: string;
	readonly tenantId: string;
	readonly credentials: ServiceClientCredentials;
}

export interface AzureSubscription {
	readonly session: AzureSession;
	readonly subscription: SubscriptionModels.Subscription;
}

export type AzureResourceFilter = AzureSubscription;

export type CloudShellStatus = 'Connecting' | 'Connected' | 'Disconnected';

export interface UploadOptions {
	contentLength?: number;
	progress?: Progress<{ message?: string; increment?: number }>;
	token?: CancellationToken;
}

export interface CloudShell {
	readonly status: CloudShellStatus;
	readonly onStatusChanged: Event<CloudShellStatus>;
	readonly waitForConnection: () => Promise<boolean>;
	readonly terminal: Promise<Terminal>;
	readonly session: Promise<AzureSession>;
	readonly uploadFile: (filename: string, stream: ReadStream, options?: UploadOptions) => Promise<void>;
}<|MERGE_RESOLUTION|>--- conflicted
+++ resolved
@@ -3,18 +3,11 @@
  *  Licensed under the MIT License. See License.txt in the project root for license information.
  *--------------------------------------------------------------------------------------------*/
 
-<<<<<<< HEAD
-import { Event } from 'vscode';
+import { Event, Terminal, Progress, CancellationToken } from 'vscode';
 import { ServiceClientCredentials } from '@azure/ms-rest-js';
 import { Environment } from '@azure/ms-rest-azure-env';
+import { ReadStream } from 'fs';
 import { SubscriptionModels } from '@azure/arm-subscriptions';
-=======
-import { Event, Terminal, Progress, CancellationToken } from 'vscode';
-import { ServiceClientCredentials } from 'ms-rest';
-import { AzureEnvironment } from 'ms-rest-azure';
-import { SubscriptionModels } from 'azure-arm-resource';
-import { ReadStream } from 'fs';
->>>>>>> 47aafb62
 
 export type AzureLoginStatus = 'Initializing' | 'LoggingIn' | 'LoggedIn' | 'LoggedOut';
 
